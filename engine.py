--- conflicted
+++ resolved
@@ -108,7 +108,6 @@
 
         self.log_loss('val_loss', cum_loss, outputs)
 
-<<<<<<< HEAD
     def generate(
             self,
             t_steps: int = 1024,
@@ -116,9 +115,6 @@
             ban_special: bool = True,
             sampling: str = "multinomial",
             ) -> None:
-=======
-    def generate(self, t_steps: int = 512) -> None:
->>>>>>> ff44bfed
 
         logging.info("Generating sample text...")
 
@@ -130,17 +126,8 @@
 
         special_tokens_to_avoid = ['cls_token_id', 'mask_token_id']
 
-<<<<<<< HEAD
         cleaner = BanSpecialTokens(
             banned_token_ids=[self.special_token_ids[t] for t in special_tokens_to_avoid]
-=======
-        # Start from all masked tokens
-        x = torch.randint(
-            low=0,
-            high=self.tokenizer.vocab_size,
-            size=(1, self.max_tokens),
-            device=self.device
->>>>>>> ff44bfed
         )
 
         if sampling == "greedy":
@@ -152,11 +139,7 @@
 
         # Start from all masked tokens
         mask = torch.ones(
-<<<<<<< HEAD
             size=(1, n_tokens),
-=======
-            size=(1, self.max_tokens),
->>>>>>> ff44bfed
             device=self.device,
             dtype=torch.int64
         )
@@ -245,11 +228,7 @@
     # ----------- Pytorch Lightning specific methods -----------
 
     def configure_optimizers(self):
-<<<<<<< HEAD
-        return torch.optim.AdamW(self.parameters(), lr=4e-4, weight_decay=0.01)
-=======
         return torch.optim.AdamW(self.parameters(), lr=4e-4, weight_decay=0.01, fused=True)
->>>>>>> ff44bfed
         #return build_optimizer_and_scheduler(
         #    self.parameters(),
         #    total_steps=self.total_steps,
